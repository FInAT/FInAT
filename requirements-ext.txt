--- conflicted
+++ resolved
@@ -1,7 +1,3 @@
-<<<<<<< HEAD
-numpy>=1.16
-=======
 numpy>=1.16
 symengine
-sympy
->>>>>>> 15444f90
+sympy