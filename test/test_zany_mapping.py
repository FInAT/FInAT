import FIAT
import finat
import numpy as np
import pytest
from gem.interpreter import evaluate

from fiat_mapping import MyMapping


def make_unisolvent_points(element, interior=False):
    degree = element.degree()
    ref_complex = element.get_reference_complex()
    top = ref_complex.get_topology()
    pts = []
    if interior:
        dim = ref_complex.get_spatial_dimension()
        for entity in top[dim]:
            pts.extend(ref_complex.make_points(dim, entity, degree+dim+1, variant="gll"))
    else:
        for dim in top:
            for entity in top[dim]:
                pts.extend(ref_complex.make_points(dim, entity, degree, variant="gll"))
    return pts


def check_zany_mapping(element, ref_cell, phys_cell, *args, **kwargs):
    phys_element = element(phys_cell, *args, **kwargs).fiat_equivalent
    finat_element = element(ref_cell, *args, **kwargs)

    ref_element = finat_element._element
    ref_cell = ref_element.get_reference_element()
    phys_cell = phys_element.get_reference_element()
    sd = ref_cell.get_spatial_dimension()

    shape = ref_element.value_shape()
    ref_pts = make_unisolvent_points(ref_element, interior=True)
    ref_vals = ref_element.tabulate(0, ref_pts)[(0,)*sd]

    phys_pts = make_unisolvent_points(phys_element, interior=True)
    phys_vals = phys_element.tabulate(0, phys_pts)[(0,)*sd]

    mapping = ref_element.mapping()[0]
    if mapping == "affine":
        ref_vals_piola = ref_vals
    else:
        # Piola map the reference elements
        J, b = FIAT.reference_element.make_affine_mapping(ref_cell.vertices,
                                                          phys_cell.vertices)
        K = []
        if "covariant" in mapping:
            K.append(np.linalg.inv(J).T)
        if "contravariant" in mapping:
            K.append(J / np.linalg.det(J))

        if len(shape) == 2:
            piola_map = lambda x: K[0] @ x @ K[-1].T
        else:
            piola_map = lambda x: K[0] @ x

        ref_vals_piola = np.zeros(ref_vals.shape)
        for i in range(ref_vals.shape[0]):
            for k in range(ref_vals.shape[-1]):
                ref_vals_piola[i, ..., k] = piola_map(ref_vals[i, ..., k])

    # Zany map the results
    num_bfs = phys_element.space_dimension()
    num_dofs = finat_element.space_dimension()
    mappng = MyMapping(ref_cell, phys_cell)
    try:
        Mgem = finat_element.basis_transformation(mappng)
        M = evaluate([Mgem])[0].arr
        ref_vals_zany = np.tensordot(M, ref_vals_piola, (-1, 0))
    except AttributeError:
        M = np.eye(num_dofs, num_bfs)
        ref_vals_zany = ref_vals_piola
<<<<<<< HEAD

    # Solve for the basis transformation and compare results
    Phi = ref_vals_piola.reshape(num_bfs, -1)
    phi = phys_vals.reshape(num_bfs, -1)
    Mh = np.linalg.solve(Phi @ Phi.T, Phi @ phi.T).T
    Mh = Mh[:num_dofs]
    Mh[abs(Mh) < 1E-10] = 0.0
    M[abs(M) < 1E-10] = 0.0
    assert np.allclose(M, Mh), str(M.T - Mh.T)
    assert np.allclose(ref_vals_zany, phys_vals[:num_dofs])
=======

    # Solve for the basis transformation and compare results
    Phi = ref_vals_piola.reshape(num_bfs, -1)
    phi = phys_vals.reshape(num_bfs, -1)
    Mh = np.linalg.solve(Phi @ Phi.T, Phi @ phi.T).T
    Mh = Mh[:num_dofs]
    Mh[abs(Mh) < 1E-10] = 0.0
    M[abs(M) < 1E-10] = 0.0
    assert np.allclose(M, Mh), str(M.T - Mh.T)
    assert np.allclose(ref_vals_zany, phys_vals[:num_dofs])


@pytest.fixture
def ref_tri(request):
    K = FIAT.ufc_simplex(2)
    return K


@pytest.fixture
def phys_tri(request):
    K = FIAT.ufc_simplex(2)
    K.vertices = ((0.0, 0.1), (1.17, -0.09), (0.15, 1.84))
    return K
>>>>>>> 38120473


@pytest.mark.parametrize("element", [
                         finat.Morley,
                         finat.QuadraticPowellSabin6,
                         finat.QuadraticPowellSabin12,
                         finat.Hermite,
                         finat.ReducedHsiehCloughTocher,
                         finat.Bell,
                         ])
<<<<<<< HEAD
def test_C1_elements(ref_cell, phys_cell, element):
    kwargs = {}
    if element == finat.QuadraticPowellSabin12:
        kwargs = dict(avg=True)
    check_zany_mapping(element, ref_cell, phys_cell, **kwargs)
=======
def test_C1_elements(ref_tri, phys_tri, element):
    kwargs = {}
    if element == finat.QuadraticPowellSabin12:
        kwargs = dict(avg=True)
    check_zany_mapping(element, ref_tri, phys_tri, **kwargs)
>>>>>>> 38120473


@pytest.mark.parametrize("element, degree", [
    *((finat.Argyris, k) for k in range(5, 8)),
    *((finat.HsiehCloughTocher, k) for k in range(3, 6))
])
<<<<<<< HEAD
def test_high_order_C1_elements(ref_cell, phys_cell, element, degree):
    check_zany_mapping(element, ref_cell, phys_cell, degree, avg=True)


def test_argyris_point(ref_cell, phys_cell):
    check_zany_mapping(finat.Argyris, ref_cell, phys_cell, variant="point")
=======
def test_high_order_C1_elements(ref_tri, phys_tri, element, degree):
    check_zany_mapping(element, ref_tri, phys_tri, degree, avg=True)


def test_argyris_point(ref_tri, phys_tri):
    check_zany_mapping(finat.Argyris, ref_tri, phys_tri, variant="point")
>>>>>>> 38120473


@pytest.mark.parametrize("element", [
                         finat.MardalTaiWinther,
                         finat.BernardiRaugel,
                         finat.BernardiRaugelBubble,
                         finat.ReducedArnoldQin,
                         finat.AlfeldSorokina,
                         finat.ChristiansenHu,
                         finat.ArnoldWinther,
                         finat.ArnoldWintherNC,
                         finat.JohnsonMercier,
                         finat.GuzmanNeilanFirstKindH1,
                         finat.GuzmanNeilanSecondKindH1,
                         finat.GuzmanNeilanBubble,
                         ])
<<<<<<< HEAD
def test_piola_triangle(ref_cell, phys_cell, element):
    check_zany_mapping(element, ref_cell, phys_cell)


@pytest.mark.parametrize("element, degree, variant", [
    *((finat.HuZhang, k, v) for v in ("integral", "point") for k in range(3, 6)),
])
def test_piola_triangle_high_order(ref_cell, phys_cell, element, degree, variant):
    check_zany_mapping(element, ref_cell, phys_cell, degree, variant)
=======
def test_piola_triangle(ref_tri, phys_tri, element):
    check_zany_mapping(element, ref_tri, phys_tri)
>>>>>>> 38120473


@pytest.fixture
def ref_tet(request):
    K = FIAT.ufc_simplex(3)
    return K


@pytest.fixture
def phys_tet(request):
    K = FIAT.ufc_simplex(3)
    K.vertices = ((0, 0, 0),
                  (1., 0.1, -0.37),
                  (0.01, 0.987, -.23),
                  (-0.1, -0.2, 1.38))
    return K


@pytest.mark.parametrize("element", [
                         finat.BernardiRaugel,
                         finat.BernardiRaugelBubble,
                         finat.ChristiansenHu,
                         finat.AlfeldSorokina,
                         finat.JohnsonMercier,
                         finat.GuzmanNeilanFirstKindH1,
                         finat.GuzmanNeilanSecondKindH1,
                         finat.GuzmanNeilanBubble,
                         finat.GuzmanNeilanH1div,
                         ])
def test_piola_tetrahedron(ref_tet, phys_tet, element):
<<<<<<< HEAD
    check_zany_mapping(element, ref_tet, phys_tet)
=======
    check_zany_mapping(element, ref_tet, phys_tet)


@pytest.mark.parametrize("element, degree", [
                         *((finat.Regge, k) for k in range(3)),
                         *((finat.HellanHerrmannJohnson, k) for k in range(3)),
                         ])
@pytest.mark.parametrize("dimension", [2, 3])
def test_affine(ref_tri, phys_tri, ref_tet, phys_tet, element, degree, dimension):
    if dimension == 2:
        ref_el, phys_el = ref_tri, phys_tri
    elif dimension == 3:
        ref_el, phys_el = ref_tet, phys_tet
    check_zany_mapping(element, ref_el, phys_el, degree)
>>>>>>> 38120473
<|MERGE_RESOLUTION|>--- conflicted
+++ resolved
@@ -73,18 +73,6 @@
     except AttributeError:
         M = np.eye(num_dofs, num_bfs)
         ref_vals_zany = ref_vals_piola
-<<<<<<< HEAD
-
-    # Solve for the basis transformation and compare results
-    Phi = ref_vals_piola.reshape(num_bfs, -1)
-    phi = phys_vals.reshape(num_bfs, -1)
-    Mh = np.linalg.solve(Phi @ Phi.T, Phi @ phi.T).T
-    Mh = Mh[:num_dofs]
-    Mh[abs(Mh) < 1E-10] = 0.0
-    M[abs(M) < 1E-10] = 0.0
-    assert np.allclose(M, Mh), str(M.T - Mh.T)
-    assert np.allclose(ref_vals_zany, phys_vals[:num_dofs])
-=======
 
     # Solve for the basis transformation and compare results
     Phi = ref_vals_piola.reshape(num_bfs, -1)
@@ -108,7 +96,6 @@
     K = FIAT.ufc_simplex(2)
     K.vertices = ((0.0, 0.1), (1.17, -0.09), (0.15, 1.84))
     return K
->>>>>>> 38120473
 
 
 @pytest.mark.parametrize("element", [
@@ -119,40 +106,23 @@
                          finat.ReducedHsiehCloughTocher,
                          finat.Bell,
                          ])
-<<<<<<< HEAD
-def test_C1_elements(ref_cell, phys_cell, element):
-    kwargs = {}
-    if element == finat.QuadraticPowellSabin12:
-        kwargs = dict(avg=True)
-    check_zany_mapping(element, ref_cell, phys_cell, **kwargs)
-=======
 def test_C1_elements(ref_tri, phys_tri, element):
     kwargs = {}
     if element == finat.QuadraticPowellSabin12:
         kwargs = dict(avg=True)
     check_zany_mapping(element, ref_tri, phys_tri, **kwargs)
->>>>>>> 38120473
 
 
 @pytest.mark.parametrize("element, degree", [
     *((finat.Argyris, k) for k in range(5, 8)),
     *((finat.HsiehCloughTocher, k) for k in range(3, 6))
 ])
-<<<<<<< HEAD
-def test_high_order_C1_elements(ref_cell, phys_cell, element, degree):
-    check_zany_mapping(element, ref_cell, phys_cell, degree, avg=True)
-
-
-def test_argyris_point(ref_cell, phys_cell):
-    check_zany_mapping(finat.Argyris, ref_cell, phys_cell, variant="point")
-=======
 def test_high_order_C1_elements(ref_tri, phys_tri, element, degree):
     check_zany_mapping(element, ref_tri, phys_tri, degree, avg=True)
 
 
 def test_argyris_point(ref_tri, phys_tri):
     check_zany_mapping(finat.Argyris, ref_tri, phys_tri, variant="point")
->>>>>>> 38120473
 
 
 @pytest.mark.parametrize("element", [
@@ -169,20 +139,15 @@
                          finat.GuzmanNeilanSecondKindH1,
                          finat.GuzmanNeilanBubble,
                          ])
-<<<<<<< HEAD
-def test_piola_triangle(ref_cell, phys_cell, element):
-    check_zany_mapping(element, ref_cell, phys_cell)
+def test_piola_triangle(ref_tri, phys_tri, element):
+    check_zany_mapping(element, ref_tri, phys_tri)
 
 
 @pytest.mark.parametrize("element, degree, variant", [
     *((finat.HuZhang, k, v) for v in ("integral", "point") for k in range(3, 6)),
 ])
-def test_piola_triangle_high_order(ref_cell, phys_cell, element, degree, variant):
-    check_zany_mapping(element, ref_cell, phys_cell, degree, variant)
-=======
-def test_piola_triangle(ref_tri, phys_tri, element):
-    check_zany_mapping(element, ref_tri, phys_tri)
->>>>>>> 38120473
+def test_piola_triangle_high_order(ref_tri, phys_tri, element, degree, variant):
+    check_zany_mapping(element, ref_tri, phys_tri, degree, variant)
 
 
 @pytest.fixture
@@ -213,9 +178,6 @@
                          finat.GuzmanNeilanH1div,
                          ])
 def test_piola_tetrahedron(ref_tet, phys_tet, element):
-<<<<<<< HEAD
-    check_zany_mapping(element, ref_tet, phys_tet)
-=======
     check_zany_mapping(element, ref_tet, phys_tet)
 
 
@@ -229,5 +191,4 @@
         ref_el, phys_el = ref_tri, phys_tri
     elif dimension == 3:
         ref_el, phys_el = ref_tet, phys_tet
-    check_zany_mapping(element, ref_el, phys_el, degree)
->>>>>>> 38120473
+    check_zany_mapping(element, ref_el, phys_el, degree)