from functools import singledispatch, reduce

import numpy
import sympy
import symengine

import gem


@singledispatch
def sympy2gem(node, self):
    raise AssertionError("sympy/symengine node expected, got %s" % type(node))


@sympy2gem.register(sympy.Expr)
@sympy2gem.register(symengine.Expr)
def sympy2gem_expr(node, self):
    raise NotImplementedError("no handler for sympy/symengine node type %s" % type(node))


@sympy2gem.register(sympy.Add)
@sympy2gem.register(symengine.Add)
def sympy2gem_add(node, self):
    return reduce(gem.Sum, map(self, node.args))


@sympy2gem.register(sympy.Mul)
@sympy2gem.register(symengine.Mul)
def sympy2gem_mul(node, self):
    return reduce(gem.Product, map(self, node.args))


@sympy2gem.register(sympy.Pow)
@sympy2gem.register(symengine.Pow)
def sympy2gem_pow(node, self):
    return gem.Power(*map(self, node.args))


@sympy2gem.register(sympy.Integer)
@sympy2gem.register(symengine.Integer)
@sympy2gem.register(int)
def sympy2gem_integer(node, self):
    return gem.Literal(int(node))


@sympy2gem.register(sympy.Float)
@sympy2gem.register(symengine.Float)
@sympy2gem.register(float)
def sympy2gem_float(node, self):
    return gem.Literal(float(node))


@sympy2gem.register(sympy.Symbol)
@sympy2gem.register(symengine.Symbol)
def sympy2gem_symbol(node, self):
    return self.bindings[node]


@sympy2gem.register(sympy.Rational)
<<<<<<< HEAD
def sympy2gem_rational(node, self):
    return gem.Division(self(node.numerator()), self(node.denominator()))


@sympy2gem.register(sympy.ImmutableDenseNDimArray)
def sympy2gem_tuple(node, self):
    vals, shape = node.args
    vals = numpy.asarray(tuple(map(self, vals)), dtype=object).reshape(shape)
    return gem.ListTensor(vals)
=======
@sympy2gem.register(symengine.Rational)
def sympy2gem_rational(node, self):
    return gem.Division(*(map(self, node.as_numer_denom())))
>>>>>>> 15444f90
<|MERGE_RESOLUTION|>--- conflicted
+++ resolved
@@ -57,18 +57,13 @@
 
 
 @sympy2gem.register(sympy.Rational)
-<<<<<<< HEAD
+@sympy2gem.register(symengine.Rational)
 def sympy2gem_rational(node, self):
-    return gem.Division(self(node.numerator()), self(node.denominator()))
+    return gem.Division(*(map(self, node.as_numer_denom())))
 
 
 @sympy2gem.register(sympy.ImmutableDenseNDimArray)
 def sympy2gem_tuple(node, self):
     vals, shape = node.args
     vals = numpy.asarray(tuple(map(self, vals)), dtype=object).reshape(shape)
-    return gem.ListTensor(vals)
-=======
-@sympy2gem.register(symengine.Rational)
-def sympy2gem_rational(node, self):
-    return gem.Division(*(map(self, node.as_numer_denom())))
->>>>>>> 15444f90
+    return gem.ListTensor(vals)