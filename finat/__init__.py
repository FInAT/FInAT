--- conflicted
+++ resolved
@@ -8,13 +8,10 @@
 from .fiat_elements import BrezziDouglasMarini, BrezziDouglasFortinMarini  # noqa: F401
 from .fiat_elements import Nedelec, NedelecSecondKind, RaviartThomas  # noqa: F401
 from .fiat_elements import HellanHerrmannJohnson, Regge  # noqa: F401
+from .fiat_elements import GopalakrishnanLedererSchoberl  # noqa: F401
 from .fiat_elements import FacetBubble  # noqa: F401
 from .fiat_elements import KongMulderVeldhuizen  # noqa: F401
-<<<<<<< HEAD
-from .fiat_elements import GopalakrishnanLedererSchoberl  # noqa: F401
-=======
 
->>>>>>> 56cf0267
 from .argyris import Argyris            # noqa: F401
 from .aw import ArnoldWinther           # noqa: F401
 from .aw import ArnoldWintherNC         # noqa: F401
