from functools import reduce
from itertools import chain, product
from operator import methodcaller

import numpy

import FIAT
from FIAT.polynomial_set import mis
from FIAT.reference_element import TensorProductCell

import gem
from gem.utils import cached_property

from finat.finiteelementbase import FiniteElementBase
from finat.point_set import PointSingleton, PointSet, TensorPointSet


class TensorProductElement(FiniteElementBase):

    def __init__(self, factors):
        super(TensorProductElement, self).__init__()
        self.factors = tuple(factors)

        shapes = [fe.value_shape for fe in self.factors if fe.value_shape != ()]
        if len(shapes) == 0:
            self._value_shape = ()
        elif len(shapes) == 1:
            self._value_shape = shapes[0]
        else:
            raise NotImplementedError("Only one nonscalar factor permitted!")

    @cached_property
    def cell(self):
        return TensorProductCell(*[fe.cell for fe in self.factors])

    @property
    def degree(self):
        return tuple(fe.degree for fe in self.factors)

    @cached_property
    def formdegree(self):
        if any(fe.formdegree is None for fe in self.factors):
            return None
        else:
            return sum(fe.formdegree for fe in self.factors)

    @cached_property
    def _entity_dofs(self):
        return productise(self.factors, methodcaller("entity_dofs"))

    @cached_property
    def _entity_support_dofs(self):
        return productise(self.factors, methodcaller("entity_support_dofs"))

    def entity_dofs(self):
        return self._entity_dofs

<<<<<<< HEAD
    def entity_dofs_per_derivative_order(self):
        '''Return the map of topological entities to degrees of
        freedom per derivative order for the finite element.'''
        return None
=======
    @cached_property
    def entity_permutations(self):
        return compose_permutations(self.factors)
>>>>>>> 1aab853e

    def space_dimension(self):
        return numpy.prod([fe.space_dimension() for fe in self.factors])

    @property
    def index_shape(self):
        return tuple(chain(*[fe.index_shape for fe in self.factors]))

    @property
    def value_shape(self):
        return self._value_shape

    @cached_property
    def fiat_equivalent(self):
        # FIAT TensorProductElement support only 2 factors
        A, B = self.factors
        return FIAT.TensorProductElement(A.fiat_equivalent, B.fiat_equivalent)

    def _factor_entity(self, entity):
        # Default entity
        if entity is None:
            entity = (self.cell.get_dimension(), 0)
        entity_dim, entity_id = entity

        # Factor entity
        assert isinstance(entity_dim, tuple)
        assert len(entity_dim) == len(self.factors)

        shape = tuple(len(c.get_topology()[d])
                      for c, d in zip(self.cell.cells, entity_dim))
        entities = list(zip(entity_dim, numpy.unravel_index(entity_id, shape)))
        return entities

    def _merge_evaluations(self, factor_results):
        # Spatial dimension
        dimension = self.cell.get_spatial_dimension()

        # Derivative order
        order = max(map(sum, chain(*factor_results)))

        # A list of slices that are used to select dimensions
        # corresponding to each subelement.
        dim_slices = TensorProductCell._split_slices([c.get_spatial_dimension()
                                                      for c in self.cell.cells])

        # A list of multiindices, one multiindex per subelement, each
        # multiindex describing the shape of basis functions of the
        # subelement.
        alphas = [fe.get_indices() for fe in self.factors]

        # A list of multiindices, one multiindex per subelement, each
        # multiindex describing the value shape of the subelement.
        zetas = [fe.get_value_indices() for fe in self.factors]

        result = {}
        for derivative in range(order + 1):
            for Delta in mis(dimension, derivative):
                # Split the multiindex for the subelements
                deltas = [Delta[s] for s in dim_slices]
                # GEM scalars (can have free indices) for collecting
                # the contributions from the subelements.
                scalars = []
                for fr, delta, alpha, zeta in zip(factor_results, deltas, alphas, zetas):
                    # Turn basis shape to free indices, select the
                    # right derivative entry, and collect the result.
                    scalars.append(gem.Indexed(fr[delta], alpha + zeta))
                # Multiply the values from the subelements and wrap up
                # non-point indices into shape.
                result[Delta] = gem.ComponentTensor(
                    reduce(gem.Product, scalars),
                    tuple(chain(*(alphas + zetas)))
                )
        return result

    def basis_evaluation(self, order, ps, entity=None, coordinate_mapping=None):
        entities = self._factor_entity(entity)
        entity_dim, _ = zip(*entities)

        ps_factors = factor_point_set(self.cell, entity_dim, ps)

        factor_results = [fe.basis_evaluation(order, ps_, e)
                          for fe, ps_, e in zip(self.factors, ps_factors, entities)]

        return self._merge_evaluations(factor_results)

    def point_evaluation(self, order, point, entity=None):
        entities = self._factor_entity(entity)
        entity_dim, _ = zip(*entities)

        # Split point expression
        assert len(self.cell.cells) == len(entity_dim)
        point_dims = [cell.construct_subelement(dim).get_spatial_dimension()
                      for cell, dim in zip(self.cell.cells, entity_dim)]
        assert isinstance(point, gem.Node) and point.shape == (sum(point_dims),)
        slices = TensorProductCell._split_slices(point_dims)
        point_factors = []
        for s in slices:
            point_factors.append(gem.ListTensor(
                [gem.Indexed(point, (i,))
                 for i in range(s.start, s.stop)]
            ))

        # Subelement results
        factor_results = [fe.point_evaluation(order, p_, e)
                          for fe, p_, e in zip(self.factors, point_factors, entities)]

        return self._merge_evaluations(factor_results)

    @property
    def dual_basis(self):
        # Outer product the dual bases of the factors
        qs, pss = zip(*(factor.dual_basis for factor in self.factors))
        ps = TensorPointSet(pss)
        qis = tuple(q[gem.indices(len(q.shape))] for q in qs)
        indices = tuple(chain(*(q.index_ordering() for q in qis)))
        Q = gem.ComponentTensor(reduce(gem.Product, qis), indices)
        return Q, ps

    @cached_property
    def mapping(self):
        mappings = [fe.mapping for fe in self.factors if fe.mapping != "affine"]
        if len(mappings) == 0:
            return "affine"
        elif len(mappings) == 1:
            return mappings[0]
        else:
            return None


def productise(factors, method):
    '''Tensor product the dict mapping topological entities to dofs across factors.

    :arg factors: element factors.
    :arg method: instance method to call on each factor to get dofs.'''
    shape = tuple(fe.space_dimension() for fe in factors)
    dofs = {}
    for dim in product(*[fe.cell.get_topology().keys()
                         for fe in factors]):
        dim_dofs = []
        topds = [method(fe)[d]
                 for fe, d in zip(factors, dim)]
        for tuple_ei in product(*[sorted(topd) for topd in topds]):
            tuple_vs = list(product(*[topd[ei]
                                      for topd, ei in zip(topds, tuple_ei)]))
            if tuple_vs:
                vs = list(numpy.ravel_multi_index(numpy.transpose(tuple_vs), shape))
                dim_dofs.append((tuple_ei, vs))
            else:
                dim_dofs.append((tuple_ei, []))
        # flatten entity numbers
        dofs[dim] = dict(enumerate(v for k, v in sorted(dim_dofs)))
    return dofs


def compose_permutations(factors):
    """For the :class:`TensorProductElement` object composed of factors,
    construct, for each dimension tuple, for each entity, and for each possible
    entity orientation combination, the DoF permutation list.

    :arg factors: element factors.
    :returns: entity_permutation dict of the :class:`TensorProductElement` object
        composed of factors.
    """
    permutations = {}
    for dim in product(*[fe.cell.get_topology().keys()
                         for fe in factors]):
        dim_permutations = []
        e_o_p_maps = [fe.entity_permutations[d]
                      for fe, d in zip(factors, dim)]
        for e_tuple in product(*[sorted(e_o_p_map) for e_o_p_map in e_o_p_maps]):
            o_p_maps = [e_o_p_map[e] for e_o_p_map, e in zip(e_o_p_maps, e_tuple)]
            o_tuple_perm_map = {}
            for o_tuple in product(*[o_p_map.keys() for o_p_map in o_p_maps]):
                ps = [o_p_map[o] for o_p_map, o in zip(o_p_maps, o_tuple)]
                shape = tuple(len(p) for p in ps)
                size = numpy.prod(shape)
                if size == 0:
                    o_tuple_perm_map[o_tuple] = []
                else:
                    a = numpy.arange(size).reshape(shape)
                    for i, p in enumerate(ps):
                        a = a.swapaxes(0, i)[p, :].swapaxes(0, i)
                    o_tuple_perm_map[o_tuple] = a.reshape(-1).tolist()
            dim_permutations.append((e_tuple, o_tuple_perm_map))
        permutations[dim] = dict(enumerate(v for k, v in sorted(dim_permutations)))
    return permutations


def factor_point_set(product_cell, product_dim, point_set):
    """Factors a point set for the product element into a point sets for
    each subelement.

    :arg product_cell: a TensorProductCell
    :arg product_dim: entity dimension for the product cell
    :arg point_set: point set for the product element
    """
    assert len(product_cell.cells) == len(product_dim)
    point_dims = [cell.construct_subelement(dim).get_spatial_dimension()
                  for cell, dim in zip(product_cell.cells, product_dim)]

    if isinstance(point_set, TensorPointSet):
        # Just give the factors asserting matching dimensions.
        assert len(point_set.factors) == len(point_dims)
        assert all(ps.dimension == dim
                   for ps, dim in zip(point_set.factors, point_dims))
        return point_set.factors

    # Split the point coordinates along the point dimensions
    # required by the subelements.
    assert point_set.dimension == sum(point_dims)
    slices = TensorProductCell._split_slices(point_dims)

    if isinstance(point_set, PointSingleton):
        return [PointSingleton(point_set.point[s]) for s in slices]
    elif isinstance(point_set, PointSet):
        # Use the same point index for the new point sets.
        result = []
        for s in slices:
            ps = PointSet(point_set.points[:, s])
            ps.indices = point_set.indices
            result.append(ps)
        return result

    raise NotImplementedError("How to tabulate TensorProductElement on %s?" % (type(point_set).__name__,))<|MERGE_RESOLUTION|>--- conflicted
+++ resolved
@@ -55,16 +55,14 @@
     def entity_dofs(self):
         return self._entity_dofs
 
-<<<<<<< HEAD
     def entity_dofs_per_derivative_order(self):
         '''Return the map of topological entities to degrees of
         freedom per derivative order for the finite element.'''
         return None
-=======
+
     @cached_property
     def entity_permutations(self):
         return compose_permutations(self.factors)
->>>>>>> 1aab853e
 
     def space_dimension(self):
         return numpy.prod([fe.space_dimension() for fe in self.factors])
