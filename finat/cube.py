--- conflicted
+++ resolved
@@ -49,14 +49,12 @@
     def entity_dofs(self):
         return self._entity_dofs
 
-<<<<<<< HEAD
     def entity_dofs_per_derivative_order(self):
         return None
-=======
+
     @cached_property
     def entity_permutations(self):
         return flatten_permutations(self.product.entity_permutations)
->>>>>>> 1aab853e
 
     def space_dimension(self):
         return self.product.space_dimension()
