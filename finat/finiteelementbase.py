from abc import ABCMeta, abstractproperty, abstractmethod
from itertools import chain

import numpy

import gem
from gem.interpreter import evaluate
from gem.optimise import delta_elimination, sum_factorise, traverse_product
from gem.utils import cached_property

from finat.quadrature import make_quadrature


class FiniteElementBase(metaclass=ABCMeta):

    @abstractproperty
    def cell(self):
        '''The reference cell on which the element is defined.'''

    @abstractproperty
    def degree(self):
        '''The degree of the embedding polynomial space.

        In the tensor case this is a tuple.
        '''

    @abstractproperty
    def formdegree(self):
        '''Degree of the associated form (FEEC)'''

    @abstractmethod
    def entity_dofs(self):
        '''Return the map of topological entities to degrees of
        freedom for the finite element.'''

<<<<<<< HEAD
    @abstractmethod
    def entity_dofs_per_derivative_order(self):
        '''Return the map of topological entities to degrees of
        freedom per derivative order for the finite element.'''
=======
    @property
    def entity_permutations(self):
        '''Returns a nested dictionary that gives, for each dimension,
        for each entity, and for each possible entity orientation, the
        DoF permutation array that maps the entity local DoF ordering
        to the canonical global DoF ordering.

        The entity permutations `dict` for the degree 4 Lagrange finite
        element on the interval, for instance, is given by:

        .. code-block:: python3

            {0: {0: {0: [0]},
                 1: {0: [0]}},
             1: {0: {0: [0, 1, 2],
                     1: [2, 1, 0]}}}

        Note that there are two entities on dimension ``0`` (vertices),
        each of which has only one possible orientation, while there is
        a single entity on dimension ``1`` (interval), which has two
        possible orientations representing non-reflected and reflected
        intervals.
        '''
        raise NotImplementedError(f"entity_permutations not yet implemented for {type(self)}")
>>>>>>> 1aab853e

    @cached_property
    def _entity_closure_dofs(self):
        # Compute the nodes on the closure of each sub_entity.
        entity_dofs = self.entity_dofs()
        return {dim: {e: sorted(chain(*[entity_dofs[d][se]
                                        for d, se in sub_entities]))
                      for e, sub_entities in entities.items()}
                for dim, entities in self.cell.sub_entities.items()}

    def entity_closure_dofs(self):
        '''Return the map of topological entities to degrees of
        freedom on the closure of those entities for the finite
        element.'''
        return self._entity_closure_dofs

    @cached_property
    def _entity_support_dofs(self):
        esd = {}
        for entity_dim in self.cell.sub_entities.keys():
            beta = self.get_indices()
            zeta = self.get_value_indices()

            entity_cell = self.cell.construct_subelement(entity_dim)
            quad = make_quadrature(entity_cell, (2*numpy.array(self.degree)).tolist())

            eps = 1.e-8  # Is this a safe value?

            result = {}
            for f in self.entity_dofs()[entity_dim].keys():
                # Tabulate basis functions on the facet
                vals, = self.basis_evaluation(0, quad.point_set, entity=(entity_dim, f)).values()
                # Integrate the square of the basis functions on the facet.
                ints = gem.IndexSum(
                    gem.Product(gem.IndexSum(gem.Product(gem.Indexed(vals, beta + zeta),
                                                         gem.Indexed(vals, beta + zeta)), zeta),
                                quad.weight_expression),
                    quad.point_set.indices
                )
                evaluation, = evaluate([gem.ComponentTensor(ints, beta)])
                ints = evaluation.arr.flatten()
                assert evaluation.fids == ()
                result[f] = [dof for dof, i in enumerate(ints) if i > eps]

            esd[entity_dim] = result
        return esd

    def entity_support_dofs(self):
        '''Return the map of topological entities to degrees of
        freedom that have non-zero support on those entities for the
        finite element.'''
        return self._entity_support_dofs

    @abstractmethod
    def space_dimension(self):
        '''Return the dimension of the finite element space.'''

    @abstractproperty
    def index_shape(self):
        '''A tuple indicating the number of degrees of freedom in the
        element. For example a scalar quadratic Lagrange element on a triangle
        would return (6,) while a vector valued version of the same element
        would return (6, 2)'''

    @abstractproperty
    def value_shape(self):
        '''A tuple indicating the shape of the element.'''

    @property
    def fiat_equivalent(self):
        '''The FIAT element equivalent to this FInAT element.'''
        raise NotImplementedError(
            f"Cannot make equivalent FIAT element for {type(self).__name__}"
        )

    def get_indices(self):
        '''A tuple of GEM :class:`Index` of the correct extents to loop over
        the basis functions of this element.'''

        return tuple(gem.Index(extent=d) for d in self.index_shape)

    def get_value_indices(self):
        '''A tuple of GEM :class:`~gem.Index` of the correct extents to loop over
        the value shape of this element.'''

        return tuple(gem.Index(extent=d) for d in self.value_shape)

    @abstractmethod
    def basis_evaluation(self, order, ps, entity=None, coordinate_mapping=None):
        '''Return code for evaluating the element at known points on the
        reference element.

        :param order: return derivatives up to this order.
        :param ps: the point set object.
        :param entity: the cell entity on which to tabulate.
        :param coordinate_mapping: a
           :class:`~.physically_mapped.PhysicalGeometry` object that
           provides physical geometry callbacks (may be None).
        '''

    @abstractmethod
    def point_evaluation(self, order, refcoords, entity=None):
        '''Return code for evaluating the element at an arbitrary points on
        the reference element.

        :param order: return derivatives up to this order.
        :param refcoords: GEM expression representing the coordinates
                          on the reference entity.  Its shape must be
                          a vector with the correct dimension, its
                          free indices are arbitrary.
        :param entity: the cell entity on which to tabulate.
        '''

    @property
    def dual_basis(self):
        '''Return a dual evaluation gem weight tensor Q and point set x to dual
        evaluate a function fn at.

        The general dual evaluation is then Q * fn(x) (the contraction of Q
        with fn(x) along the the indices of x and any shape introduced by fn).

        If the dual weights are scalar then Q, for a general scalar FIAT
        element, is a matrix with dimensions

        .. code-block:: text

            (num_nodes, num_points)

        If the dual weights are tensor valued then Q, for a general tensor
        valued FIAT element, is a tensor with dimensions

        .. code-block:: text

            (num_nodes, num_points, dual_weight_shape[0], ..., dual_weight_shape[n])

        If the dual basis is of a tensor product or FlattenedDimensions element
        with N factors then Q in general is a tensor with dimensions

        .. code-block:: text

            (num_nodes_factor1, ..., num_nodes_factorN,
             num_points_factor1, ..., num_points_factorN,
             dual_weight_shape[0], ..., dual_weight_shape[n])

        where num_points_factorX are made free indices that match the free
        indices of x (which is now a TensorPointSet).

        If the dual basis is of a tensor finite element with some shape
        (S1, S2, ..., Sn) then the tensor element tQ is constructed from the
        base element's Q by taking the outer product with appropriately sized
        identity matrices:

        .. code-block:: text

            tQ = Q ⊗ 𝟙ₛ₁ ⊗ 𝟙ₛ₂ ⊗ ... ⊗ 𝟙ₛₙ

        .. note::

            When Q is returned, the contraction indices of the point set are
            already free indices rather than being left in its shape (as either
            ``num_points`` or ``num_points_factorX``). This is to avoid index
            labelling confusion when performing the dual evaluation
            contraction.

        .. note::

            FIAT element dual bases are built from their ``Functional.pt_dict``
            properties. Therefore any FIAT dual bases with derivative nodes
            represented via a ``Functional.deriv_dict`` property does not
            currently have a FInAT dual basis.
        '''
        raise NotImplementedError(
            f"Dual basis not defined for element {type(self).__name__}"
        )

    def dual_evaluation(self, fn):
        '''Get a GEM expression for performing the dual basis evaluation at
        the nodes of the reference element. Currently only works for flat
        elements: tensor elements are implemented in
        :class:`TensorFiniteElement`.

        :param fn: Callable representing the function to dual evaluate.
                   Callable should take in an :class:`AbstractPointSet` and
                   return a GEM expression for evaluation of the function at
                   those points.
        :returns: A tuple ``(dual_evaluation_gem_expression, basis_indices)``
                  where the given ``basis_indices`` are those needed to form a
                  return expression for the code which is compiled from
                  ``dual_evaluation_gem_expression`` (alongside any argument
                  multiindices already encoded within ``fn``)
        '''
        Q, x = self.dual_basis

        expr = fn(x)
        # Apply targeted sum factorisation and delta elimination to
        # the expression
        sum_indices, factors = delta_elimination(*traverse_product(expr))
        expr = sum_factorise(sum_indices, factors)
        # NOTE: any shape indices in the expression are because the
        # expression is tensor valued.
        assert expr.shape == Q.shape[len(Q.shape)-len(expr.shape):]
        shape_indices = gem.indices(len(expr.shape))
        basis_indices = gem.indices(len(Q.shape) - len(expr.shape))
        Qi = Q[basis_indices + shape_indices]
        expri = expr[shape_indices]
        evaluation = gem.IndexSum(Qi * expri, x.indices + shape_indices)
        # Now we want to factorise over the new contraction with x,
        # ignoring any shape indices to avoid hitting the sum-
        # factorisation index limit (this is a bit of a hack).
        # Really need to do a more targeted job here.
        evaluation = gem.optimise.contraction(evaluation, shape_indices)
        return evaluation, basis_indices

    @abstractproperty
    def mapping(self):
        '''Appropriate mapping from the reference cell to a physical cell for
        all basis functions of the finite element.'''


def entity_support_dofs(elem, entity_dim):
    '''Return the map of entity id to the degrees of freedom for which
    the corresponding basis functions take non-zero values.

    :arg elem: FInAT finite element
    :arg entity_dim: Dimension of the cell subentity.
    '''
    return elem.entity_support_dofs()[entity_dim]<|MERGE_RESOLUTION|>--- conflicted
+++ resolved
@@ -33,12 +33,11 @@
         '''Return the map of topological entities to degrees of
         freedom for the finite element.'''
 
-<<<<<<< HEAD
     @abstractmethod
     def entity_dofs_per_derivative_order(self):
         '''Return the map of topological entities to degrees of
         freedom per derivative order for the finite element.'''
-=======
+
     @property
     def entity_permutations(self):
         '''Returns a nested dictionary that gives, for each dimension,
@@ -63,7 +62,6 @@
         intervals.
         '''
         raise NotImplementedError(f"entity_permutations not yet implemented for {type(self)}")
->>>>>>> 1aab853e
 
     @cached_property
     def _entity_closure_dofs(self):
