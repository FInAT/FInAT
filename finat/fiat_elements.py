--- conflicted
+++ resolved
@@ -1,9 +1,7 @@
+import FIAT
+import gem
 import numpy as np
 import sympy as sp
-
-import FIAT
-
-import gem
 from gem.utils import cached_property
 
 from finat.finiteelementbase import FiniteElementBase
@@ -126,10 +124,6 @@
             for table in table_roll:
                 if derivative == self.degree and not self.complex.is_macrocell():
                     # Make sure numerics satisfies theory
-<<<<<<< HEAD
-                    assert np.allclose(table, table[0])
-=======
->>>>>>> e9f8511d
                     exprs.append(gem.Literal(table[0]))
                 elif derivative > self.degree:
                     # Make sure numerics satisfies theory
