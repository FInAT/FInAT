from .points import PointSet
from .indices import PointIndex
from .ast import Let, Det, Inverse, Recipe
from .mappers import IdentityMapper
from .derivatives import grad


class GeometryMapper(IdentityMapper):
    """A mapper which identifies Jacobians, inverse Jacobians and their
    determinants in expressions, and inserts the code to define them at
    the correct point in the tree."""

    def __init__(self, kernel_data):
        """
        :arg context: a mapping from variable names to values
        """
        super(GeometryMapper, self).__init__()

        self.local_geometry = set()

        self.kernel_data = kernel_data

    def __call__(self, expr, *args, **kwargs):
        """
        In the affine case we need to do geometry insertion at the top
        level.
        """

        if not isinstance(expr, Recipe):
            raise TypeError("Can only map geometry on a Recipe")

        body = self.rec(expr.body)

        if self.kernel_data.affine and self.local_geometry:
            # This is the bottom corner. We actually want the
            # circumcentre.
            q = PointIndex(PointSet([[0] * self.kernel_data.tdim]))

            body = self._bind_geometry(q, body)

        elif self.local_geometry:
            raise ValueError("Unbound local geometry in tree")

        # Reconstruct the recipe
        return expr.__class__(self.rec(expr.indices),
                              body)

    def map_variable(self, var):

        if var.name in ("J", "invJ", "detJ"):
            self.local_geometry.add(var)

        return var

    def map_index_sum(self, expr):

        body = self.rec(expr.body)

        if not self.kernel_data.affine \
           and self.local_geometry \
           and isinstance(expr.indices[-1], PointIndex):
            q = expr.indices[-1]

            body = self._bind_geometry(q, body)

        # Reconstruct the index_sum
        return expr.__class__(self.rec(expr.indices),
                              body)

    def _bind_geometry(self, q, body):

        kd = self.kernel_data

        # Note that this may not be safe for tensor product elements.
        phi_x = kd.coordinate_var
        element = kd.coordinate_element
        J = element.field_evaluation(phi_x, q, kd, grad, pullback=False)

<<<<<<< HEAD
        inner_lets = (((kd.detJ, Det(kd.J)),) if kd.detJ in self.local_geometry else () +
                      ((kd.invJ, Inverse(kd.J)),) if kd.invJ in self.local_geometry else ())
=======
        inner_lets = ((kd.detJ, Det(kd.J)),) if kd.detJ in self.local_geometry else ()
        inner_lets += ((kd.invJ, Inverse(kd.J)),) if kd.invJ in self.local_geometry else ()
>>>>>>> 66973fe2

        # The local geometry goes out of scope at this point.
        self.local_geometry = set()

        return Let(((kd.J, J),),
                   Let(inner_lets, body) if inner_lets else body)<|MERGE_RESOLUTION|>--- conflicted
+++ resolved
@@ -76,13 +76,8 @@
         element = kd.coordinate_element
         J = element.field_evaluation(phi_x, q, kd, grad, pullback=False)
 
-<<<<<<< HEAD
-        inner_lets = (((kd.detJ, Det(kd.J)),) if kd.detJ in self.local_geometry else () +
-                      ((kd.invJ, Inverse(kd.J)),) if kd.invJ in self.local_geometry else ())
-=======
         inner_lets = ((kd.detJ, Det(kd.J)),) if kd.detJ in self.local_geometry else ()
         inner_lets += ((kd.invJ, Inverse(kd.J)),) if kd.invJ in self.local_geometry else ()
->>>>>>> 66973fe2
 
         # The local geometry goes out of scope at this point.
         self.local_geometry = set()
