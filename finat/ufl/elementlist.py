--- conflicted
+++ resolved
@@ -493,11 +493,7 @@
     else:
         raise ValueError(f"Invalid value rank {value_rank}.")
 
-<<<<<<< HEAD
-    return family, short_name, order, reference_value_shape, sobolev_space, mapping
-=======
     embedded_degree = order
     if any(bubble in family for bubble in ("Guzman-Neilan", "Bernardi-Raugel")):
         embedded_degree = tdim
-    return family, short_name, order, value_shape, reference_value_shape, sobolev_space, mapping, embedded_degree
->>>>>>> cfe10f24
+    return family, short_name, order, reference_value_shape, sobolev_space, mapping, embedded_degree