"""This module defines the UFL finite element classes."""
# Copyright (C) 2008-2016 Martin Sandve Alnæs
#
# This file was originally part of UFL (https://www.fenicsproject.org)
#
# SPDX-License-Identifier:    LGPL-3.0-or-later
#
# Modified by Kristian B. Oelgaard
# Modified by Marie E. Rognes 2010, 2012
# Modified by Anders Logg 2014
# Modified by Massimiliano Leoni, 2016
# Modified by Matthew Scroggs, 2023

from ufl.cell import TensorProductCell, as_cell
from finat.ufl.elementlist import canonical_element_description, simplices
from finat.ufl.finiteelementbase import FiniteElementBase
from ufl.utils.formatting import istr


class FiniteElement(FiniteElementBase):
    """The basic finite element class for all simple finite elements."""
    # TODO: Move these to base?
    __slots__ = ("_short_name", "_sobolev_space",
                 "_mapping", "_variant", "_repr")

    def __new__(cls,
                family,
                cell=None,
                degree=None,
                form_degree=None,
                quad_scheme=None,
                variant=None):
        """Intercepts construction to expand CG, DG, RTCE and RTCF spaces on TensorProductCells."""
        if cell is not None:
            cell = as_cell(cell)

        if isinstance(cell, TensorProductCell):
            # Delay import to avoid circular dependency at module load time
            from finat.ufl.enrichedelement import EnrichedElement
            from finat.ufl.hdivcurl import HCurlElement as HCurl
            from finat.ufl.hdivcurl import HDivElement as HDiv
            from finat.ufl.tensorproductelement import TensorProductElement

<<<<<<< HEAD
            family, short_name, degree, reference_value_shape, sobolev_space, mapping = \
=======
            family, short_name, degree, value_shape, reference_value_shape, sobolev_space, mapping, embedded_degree = \
>>>>>>> cfe10f24
                canonical_element_description(family, cell, degree, form_degree)

            if family in ["RTCF", "RTCE"]:
                cell_h, cell_v = cell.sub_cells()
                if cell_h.cellname() != "interval":
                    raise ValueError(f"{family} is available on TensorProductCell(interval, interval) only.")
                if cell_v.cellname() != "interval":
                    raise ValueError(f"{family} is available on TensorProductCell(interval, interval) only.")

                C_elt = FiniteElement("CG", "interval", degree, variant=variant)
                D_elt = FiniteElement("DG", "interval", degree - 1, variant=variant)

                CxD_elt = TensorProductElement(C_elt, D_elt, cell=cell)
                DxC_elt = TensorProductElement(D_elt, C_elt, cell=cell)

                if family == "RTCF":
                    return EnrichedElement(HDiv(CxD_elt), HDiv(DxC_elt))
                if family == "RTCE":
                    return EnrichedElement(HCurl(CxD_elt), HCurl(DxC_elt))

            elif family == "NCF":
                cell_h, cell_v = cell.sub_cells()
                if cell_h.cellname() != "quadrilateral":
                    raise ValueError(f"{family} is available on TensorProductCell(quadrilateral, interval) only.")
                if cell_v.cellname() != "interval":
                    raise ValueError(f"{family} is available on TensorProductCell(quadrilateral, interval) only.")

                Qc_elt = FiniteElement("RTCF", "quadrilateral", degree, variant=variant)
                Qd_elt = FiniteElement("DQ", "quadrilateral", degree - 1, variant=variant)

                Id_elt = FiniteElement("DG", "interval", degree - 1, variant=variant)
                Ic_elt = FiniteElement("CG", "interval", degree, variant=variant)

                return EnrichedElement(HDiv(TensorProductElement(Qc_elt, Id_elt, cell=cell)),
                                       HDiv(TensorProductElement(Qd_elt, Ic_elt, cell=cell)))

            elif family == "NCE":
                cell_h, cell_v = cell.sub_cells()
                if cell_h.cellname() != "quadrilateral":
                    raise ValueError(f"{family} is available on TensorProductCell(quadrilateral, interval) only.")
                if cell_v.cellname() != "interval":
                    raise ValueError(f"{family} is available on TensorProductCell(quadrilateral, interval) only.")

                Qc_elt = FiniteElement("Q", "quadrilateral", degree, variant=variant)
                Qd_elt = FiniteElement("RTCE", "quadrilateral", degree, variant=variant)

                Id_elt = FiniteElement("DG", "interval", degree - 1, variant=variant)
                Ic_elt = FiniteElement("CG", "interval", degree, variant=variant)

                return EnrichedElement(HCurl(TensorProductElement(Qc_elt, Id_elt, cell=cell)),
                                       HCurl(TensorProductElement(Qd_elt, Ic_elt, cell=cell)))

            elif family == "Q":
                return TensorProductElement(*[FiniteElement("CG", c, degree, variant=variant)
                                              for c in cell.sub_cells()],
                                            cell=cell)

            elif family == "DQ":
                def dq_family(cell):
                    """Doc."""
                    return "DG" if cell.cellname() in simplices else "DQ"
                return TensorProductElement(*[FiniteElement(dq_family(c), c, degree, variant=variant)
                                              for c in cell.sub_cells()],
                                            cell=cell)

            elif family == "DQ L2":
                def dq_family_l2(cell):
                    """Doc."""
                    return "DG L2" if cell.cellname() in simplices else "DQ L2"
                return TensorProductElement(*[FiniteElement(dq_family_l2(c), c, degree, variant=variant)
                                              for c in cell.sub_cells()],
                                            cell=cell)

        return super().__new__(cls)

    def __init__(self,
                 family,
                 cell=None,
                 degree=None,
                 form_degree=None,
                 quad_scheme=None,
                 variant=None):
        """Create finite element.

        Args:
            family: The finite element family
            cell: The geometric cell
            degree: The polynomial degree (optional)
            form_degree: The form degree (FEEC notation, used when field is
               viewed as k-form)
            quad_scheme: The quadrature scheme (optional)
            variant: Hint for the local basis function variant (optional)
        """
        # Note: Unfortunately, dolfin sometimes passes None for
        # cell. Until this is fixed, allow it:
        if cell is not None:
            cell = as_cell(cell)

        (
<<<<<<< HEAD
            family, short_name, degree, reference_value_shape, sobolev_space, mapping
=======
            family, short_name, degree, value_shape, reference_value_shape, sobolev_space, mapping, embedded_degree
>>>>>>> cfe10f24
        ) = canonical_element_description(family, cell, degree, form_degree)

        # TODO: Move these to base? Might be better to instead
        # simplify base though.
        self._sobolev_space = sobolev_space
        self._mapping = mapping
        self._short_name = short_name or family
        self._variant = variant
        self._embedded_degree = embedded_degree

        # Type check variant
        if variant is not None and not isinstance(variant, str):
            raise ValueError("Illegal variant: must be string or None")

        # Initialize element data
        FiniteElementBase.__init__(self, family, cell, degree, quad_scheme,
                                   reference_value_shape)

        # Cache repr string
        qs = self.quadrature_scheme()
        if qs is None:
            quad_str = ""
        else:
            quad_str = ", quad_scheme=%s" % repr(qs)
        v = self.variant()
        if v is None:
            var_str = ""
        else:
            var_str = ", variant=%s" % repr(v)
        self._repr = "FiniteElement(%s, %s, %s%s%s)" % (
            repr(self.family()), repr(self.cell), repr(self.degree()), quad_str, var_str)
        assert '"' not in self._repr

    def __repr__(self):
        """Format as string for evaluation as Python object."""
        return self._repr

    def _is_globally_constant(self):
        """Doc."""
        return self.family() == "Real"

    def _is_linear(self):
        """Doc."""
        return self.family() == "Lagrange" and self.degree() == 1

    def mapping(self):
        """Return the mapping type for this element ."""
        return self._mapping

    def value_shape(self, domain):
        if self.family == "Morley":
            return (domain.geometric_dimension(), )
        return super().value_shape(domain)

    @property
    def sobolev_space(self):
        """Return the underlying Sobolev space."""
        return self._sobolev_space

    def variant(self):
        """Return the variant used to initialise the element."""
        return self._variant

    def reconstruct(self, family=None, cell=None, degree=None, quad_scheme=None, variant=None):
        """Construct a new FiniteElement object with some properties replaced with new values."""
        if family is None:
            family = self.family()
        if cell is None:
            cell = self.cell
        if degree is None:
            degree = self.degree()
        if quad_scheme is None:
            quad_scheme = self.quadrature_scheme()
        if variant is None:
            variant = self.variant()
        return FiniteElement(family, cell, degree, quad_scheme=quad_scheme, variant=variant)

    def __str__(self):
        """Format as string for pretty printing."""
        qs = self.quadrature_scheme()
        qs = "" if qs is None else "(%s)" % qs
        v = self.variant()
        v = "" if v is None else "(%s)" % v
        return "<%s%s%s%s on a %s>" % (self._short_name, istr(self.degree()),
                                       qs, v, self.cell)

    def shortstr(self):
        """Format as string for pretty printing."""
        return f"{self._short_name}{istr(self.degree())}({self.quadrature_scheme()},{istr(self.variant())})"

    def __getnewargs__(self):
        """Return the arguments which pickle needs to recreate the object."""
        return (self.family(),
                self.cell,
                self.degree(),
                None,
                self.quadrature_scheme(),
                self.variant())

    @property
    def embedded_subdegree(self):
        """Return embedded subdegree."""
        subdegree = self.degree()
        if not isinstance(subdegree, int):
            subdegree = min(subdegree)
        if isinstance(self._embedded_degree, int):
            subdegree = min(subdegree, self._embedded_degree)
        return subdegree

    @property
    def embedded_superdegree(self):
        """Return embedded superdegree."""
        superdegree = self.degree()
        if not isinstance(superdegree, int):
            superdegree = max(superdegree)
        if isinstance(self._embedded_degree, int):
            superdegree = max(superdegree, self._embedded_degree)
        return superdegree<|MERGE_RESOLUTION|>--- conflicted
+++ resolved
@@ -41,11 +41,7 @@
             from finat.ufl.hdivcurl import HDivElement as HDiv
             from finat.ufl.tensorproductelement import TensorProductElement
 
-<<<<<<< HEAD
-            family, short_name, degree, reference_value_shape, sobolev_space, mapping = \
-=======
-            family, short_name, degree, value_shape, reference_value_shape, sobolev_space, mapping, embedded_degree = \
->>>>>>> cfe10f24
+            family, short_name, degree, reference_value_shape, sobolev_space, mapping, embedded_degree = \
                 canonical_element_description(family, cell, degree, form_degree)
 
             if family in ["RTCF", "RTCE"]:
@@ -145,11 +141,7 @@
             cell = as_cell(cell)
 
         (
-<<<<<<< HEAD
-            family, short_name, degree, reference_value_shape, sobolev_space, mapping
-=======
-            family, short_name, degree, value_shape, reference_value_shape, sobolev_space, mapping, embedded_degree
->>>>>>> cfe10f24
+            family, short_name, degree, reference_value_shape, sobolev_space, mapping, embedded_degree
         ) = canonical_element_description(family, cell, degree, form_degree)
 
         # TODO: Move these to base? Might be better to instead
@@ -199,11 +191,6 @@
         """Return the mapping type for this element ."""
         return self._mapping
 
-    def value_shape(self, domain):
-        if self.family == "Morley":
-            return (domain.geometric_dimension(), )
-        return super().value_shape(domain)
-
     @property
     def sobolev_space(self):
         """Return the underlying Sobolev space."""
