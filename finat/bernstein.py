from .finiteelementbase import FiniteElementBase
from .points import StroudPointSet
from .ast import ForAll, Recipe, Wave, Let, IndexSum, Variable
from .indices import BasisFunctionIndex, PointIndex, SimpliciallyGradedBasisFunctionIndex  # noqa

import numpy as np


# reimplement sum using reduce to avoid problem with infinite loop
# into pymbolic
def mysum(vals):
    return reduce(lambda a, b: a + b, vals, 0)


def pd(sd, d):
    if sd == 3:
        return (d + 1) * (d + 2) * (d + 3) / 6
    elif sd == 2:
        return (d + 1) * (d + 2) / 2
    elif sd == 1:
        return d + 1
    else:
        raise NotImplementedError


class Bernstein(FiniteElementBase):
    """Scalar - valued Bernstein element. Note: need to work out the
    correct heirarchy for different Bernstein elements."""

    def __init__(self, cell, degree):
        super(Bernstein, self).__init__()

        self._cell = cell
        self._degree = degree

    def _points_variable(self, points, kernel_data):
        """Return the symbolic variables for the static data
        corresponding to the :class:`PointSet` ``points``."""

        static_key = (id(points),)
        if static_key in kernel_data.static:
            xi = kernel_data.static[static_key][0]
        else:
            xi = Variable(kernel_data.point_variable_name(points))
            kernel_data.static[static_key] = (xi, lambda: points.points)

        return xi

    def _weights_variable(self, weights, kernel_data):
        """Return the symbolic variables for the static data
        corresponding to the array of weights in a quadrature rule."""

        static_key = (id(weights),)
        if static_key in kernel_data.static:
            wt = kernel_data.static[static_key][0]
        else:
            wt = Variable(kernel_data.weight_variable_name(weights))
            kernel_data.static[static_key] = (wt, lambda: np.array(weights))

        return wt

    @property
    def dofs_shape(self):

        degree = self.degree
        dim = self.cell.get_spatial_dimension()
        return (int(np.prod(xrange(degree + 1, degree + 1 + dim)) /
                    np.prod(xrange(1, dim + 1))),)

    def field_evaluation(self, field_var, q, kernel_data, derivative=None):
        if not isinstance(q.points, StroudPointSet):
            raise ValueError("Only Stroud points may be employed with Bernstein polynomials")

        if derivative is not None:
            raise NotImplementedError

        kernel_data.kernel_args.add(field_var)

        # Get the symbolic names for the points.
        xi = [self._points_variable(f.points, kernel_data)
              for f in q.factors]

        qs = q.factors

        deg = self.degree

        sd = self.cell.get_spatial_dimension()

        r = kernel_data.new_variable("r")
        w = kernel_data.new_variable("w")
#        r = Variable("r")
#        w = Variable("w")
        tmps = [kernel_data.new_variable("tmp") for d in range(sd - 1)]

        # Create basis function indices that run over
        # the possible multiindex space.  These have
        # to be jagged

        alpha = SimpliciallyGradedBasisFunctionIndex(sd, deg)
        alphas = alpha.factors

        # temporary quadrature indices so I don't clobber the ones that
        # have to be free for the entire recipe
        qs_internal = [PointIndex(qf) for qf in q.points.factor_sets]

        # For each phase I need to figure out the free variables of
        # that phase
        free_vars_per_phase = []
        for d in range(sd - 1):
            alphas_free_cur = tuple(alphas[:(-1 - d)])
            qs_free_cur = tuple(qs_internal[(-1 - d):])
            free_vars_per_phase.append(((), alphas_free_cur, qs_free_cur))
        # last phase: the free variables are the free quadrature point indices
        free_vars_per_phase.append(((), (), (q,)))

        # the first phase reads from the field_var storage
        # the rest of the phases will read from a tmp variable
        # This code computes the offset into the field_var storage
        # for the internal sum variable loop.
        offset = 0
        for d in range(sd - 1):
            deg_begin = deg - mysum(alphas[:d])
            deg_end = deg - alphas[d]
            offset += pd(sd - d, deg_begin) - pd(sd - d, deg_end)

        # each phase of the sum - factored algorithm reads from a particular
        # location.  The first of these is field_var, the rest are the
        # temporaries.
        read_locs = [field_var[alphas[-1] + offset]]
        if sd > 1:
            # intermediate phases will read from the alphas and
            # internal quadrature points
            for d in range(1, sd - 1):
                tmp_cur = tmps[d - 1]
                read_alphas = alphas[:(-d)]
                read_qs = qs_internal[(-d):]
                read_locs.append(tmp_cur[tuple(read_alphas + read_qs)])

            # last phase reads from the last alpha and the incoming quadrature points
            read_locs.append(tmps[-1][tuple(alphas[:1] + qs[1:])])

        # Figure out the "xi" for each phase being used in the recurrence.
        # In the last phase, it has to refer to one of the free incoming
        # quadrature points, and it refers to the internal ones in previous phases.
        xi_per_phase = [xi[-(d + 1)][qs_internal[-(d + 1)]]
                        for d in range(sd - 1)] + [xi[0][qs[0]]]

        # first phase: no previous phase to bind
        xi_cur = xi_per_phase[0]
        s = 1 - xi_cur
        expr = Let(((r, xi_cur / s),),
                   IndexSum((alphas[-1],),
                            Wave(w,
                                 alphas[-1],
                                 s ** (deg - mysum(alphas[:(sd - 1)])),
                                 w * r * (deg - mysum(alphas) + 1) / (alphas[-1]),
                                 w * read_locs[0]
                                 )
                            )
                   )
        recipe_cur = Recipe(free_vars_per_phase[0], expr)

        for d in range(1, sd):
            # Need to bind the free variables that came before in Let
            # then do what I think is right.
            xi_cur = xi_per_phase[d]
            s = 1 - xi_cur
            alpha_cur = alphas[-(d + 1)]
            asum0 = mysum(alphas[:(sd - d - 1)])
            asum1 = mysum(alphas[:(sd - d)])

            expr = Let(((tmps[d - 1], recipe_cur),
                        (r, xi_cur / s)),
                       IndexSum((alpha_cur,),
                                Wave(w,
                                     alpha_cur,
                                     s ** (deg - asum0),
                                     w * r * (deg - asum1 + 1) / alpha_cur,
                                     w * read_locs[d]
                                     )
                                )
                       )
            recipe_cur = Recipe(free_vars_per_phase[d], expr)

        return recipe_cur

    def moment_evaluation(self, value, weights, q, kernel_data,
                          derivative=None, pullback=None):
        if not isinstance(q.points, StroudPointSet):
            raise ValueError("Only Stroud points may be employed with Bernstein polynomials")

        if derivative is not None:
            raise NotImplementedError

        qs = q.factors

        wt = [self._weights_variable(weights[d], kernel_data)
              for d in range(len(weights))]

        xi = [self._points_variable(f.points, kernel_data)
              for f in q.factors]

        deg = self.degree

        sd = self.cell.get_spatial_dimension()

        r = kernel_data.new_variable("r")
        w = kernel_data.new_variable("w")
        tmps = [kernel_data.new_variable("tmp") for d in range(sd - 1)]

        if sd == 2:
<<<<<<< HEAD
            alpha = SimpliciallyGradedBasisFunctionIndex(sd, deg)
            alphas = alpha.factors
=======
            alpha_internal = SimpliciallyGradedBasisFunctionIndex(sd, deg)
            alphas_int = alpha_internal.factors
>>>>>>> f9ad7866
            xi_cur = xi[0][qs[1]]
            s = 1 - xi_cur
            expr0 = Let(((r, xi_cur / s), ),
                        IndexSum((qs[0], ),
                                 Wave(w,
                                      alphas_int[0],
                                      wt[0][qs[0]] * (s**deg),
                                      w * r * (deg - alphas_int[0]) / alphas_int[0],
                                      w * value[qs[0], qs[1]])
                                 )
                        )
            expr0prime = ForAll((qs[1],),
                                ForAll((alphas_int[0],),
                                       expr0))
            recipe0 = Recipe(((), (alphas_int[0], ), (qs[1], )),
                             expr0prime)
            xi_cur = xi[1]
            s = 1 - xi_cur
            alpha = SimpliciallyGradedBasisFunctionIndex(2, deg)
            alphas = alpha.factors
            r = xi_cur / s
            expr1 = Let(((tmps[0], recipe0), ),
                        IndexSum((qs[1], ),
                                 ForAll((alphas[0],),
                                        ForAll((alphas[1],),
                                               Wave(w,
                                                    alphas[1],
                                                    wt[1][qs[1]] * (s**(deg-alphas[0])),
                                                    w * r * (deg-alphas[0]-alphas[1]+1)/(alphas[1]),
                                                    w * tmps[0][alphas[0], qs[1]]
                                                )
                                           )
                                    )
                                 )
                        )

            return Recipe(((), (alphas[0], alphas[1]), ()), expr1)

        else:
            raise NotImplementedError


    def moment_evaluation_general(self, value, weights, q, kernel_data,
                          derivative=None, pullback=None):
        if not isinstance(q.points, StroudPointSet):
            raise ValueError("Only Stroud points may be employed with Bernstein polynomials")

        if derivative is not None:
            raise NotImplementedError

        qs = q.factors

        wt = [self._weights_variable(weights[d], kernel_data)
              for d in range(len(weights))]

        xi = [self._points_variable(f.points, kernel_data)
              for f in q.factors]

        deg = self.degree

        sd = self.cell.get_spatial_dimension()

        r = kernel_data.new_variable("r")
        w = kernel_data.new_variable("w")
        tmps = [kernel_data.new_variable("tmp") for d in range(sd - 1)]

        # the output recipe is parameterized over these
        alpha = SimpliciallyGradedBasisFunctionIndex(sd, deg)
        alphas = alpha.factors

        read_locs = [value[q]]
        for d in range(1, sd - 1):
            tmp_cur = tmps[d - 1]
            read_alphas = alphas[:d]
            read_qs = qs[-d:]
            read_locs.append(tmp_cur[tuple(read_alphas + read_qs)])
        d = sd - 1
        tmp_cur = tmps[d - 1]
        read_alphas = alphas[:d]
        read_qs = qs[-d:]
        read_locs.append(tmp_cur[tuple(read_alphas + read_qs)])

        free_vars_per_phase = []
        for d in range(1, sd):
            alphas_free_cur = tuple(alphas[:d])
            qs_free_cur = tuple(qs[-d:])
            free_vars_per_phase.append(((), alphas_free_cur, qs_free_cur))
        free_vars_per_phase.append(((), (), tuple(alphas)))

        xi_cur = xi[0][qs[0]]
        s = 1 - xi_cur
        expr = Let(((r, xi_cur / s),),
                   IndexSum((qs[0],),
                            Wave(w,
                                 alphas[0],
                                 wt[0][qs[0]] * s ** deg,
                                 w * r * (deg - alphas[0] - 1) / alphas[0],
                                 w * read_locs[0]
                                 )
                            )
                   )

        recipe_cur = Recipe(free_vars_per_phase[0], expr)

        for d in range(1, sd):
            xi_cur = xi[d]
            s = 1 - xi_cur
            acur = alphas[d]
            asum0 = mysum(alphas[:d])
            asum1 = asum0 - acur
            expr = Let(((tmps[d - 1], recipe_cur),
                        (r, xi_cur / s)),
                       IndexSum((qs[d],),
                                Wave(w,
                                     acur,
                                     wt[d][qs[d]] * s ** (deg - asum0),
                                     w * r * (deg - asum1 - 1) / acur,
                                     w * read_locs[d]
                                     )
                                )
                       )
            recipe_cur = Recipe(free_vars_per_phase[d], expr)

        return recipe_cur<|MERGE_RESOLUTION|>--- conflicted
+++ resolved
@@ -209,13 +209,8 @@
         tmps = [kernel_data.new_variable("tmp") for d in range(sd - 1)]
 
         if sd == 2:
-<<<<<<< HEAD
-            alpha = SimpliciallyGradedBasisFunctionIndex(sd, deg)
-            alphas = alpha.factors
-=======
             alpha_internal = SimpliciallyGradedBasisFunctionIndex(sd, deg)
             alphas_int = alpha_internal.factors
->>>>>>> f9ad7866
             xi_cur = xi[0][qs[1]]
             s = 1 - xi_cur
             expr0 = Let(((r, xi_cur / s), ),
