from finiteelementbase import FiniteElementBase
from points import StroudPointSet
from ast import ForAll, Recipe, Wave, Let, IndexSum
import pymbolic as p
from index import BasisFunctionIndex, PointIndex


class Bernstein(FiniteElementBase):
    """Scalar-valued Bernstein element. Note: need to work out the
    correct heirarchy for different Bernstein elements."""

    def __init__(self, cell, degree):
        super(Bernstein, self).__init__()

        self._cell = cell
        self._degree = degree

    def _points_variable(self, points, kernel_data):
        """Return the symbolic variables for the static data
        corresponding to the :class:`PointSet` ``points``."""

        static_key = (id(points),)
        if static_key in kernel_data.static:
            xi = kernel_data.static[static_key][0]
        else:
            xi = p.Variable(kernel_data.point_variable_name(points))
            kernel_data.static[static_key] = (xi, lambda: points.points)

        return xi

    def field_evaluation(self, field_var, q, kernel_data, derivative=None):

        if not isinstance(q.points, StroudPointSet):
            raise ValueError("Only Stroud points may be employed with Bernstein polynomials")

        if derivative is not None:
            raise NotImplementedError

        # Get the symbolic names for the points.
        xi = [self._points_variable(f, kernel_data)
              for f in q.factors.points]

        qs = q.factors
<<<<<<< HEAD

        # 1D first
        if self.cell.get_spatial_dimension() == 1:
            r = kernel_data.new_variable("r")
            w = kernel_data.new_variable("w")
            alpha = BasisFunctionIndex(self.degree+1)
            s = 1-xi[0][qs[0]]

            expr = Let((r, xi[0][qs[0]]/s),
                       IndexSum((alpha,),
                                Wave(w,
                                     alpha,
                                     s**self.degree,
                                     w * r * (self.degree - alpha) / (alpha + 1.0),
                                     w * field_var[alpha])
                                )
                       )
            return Recipe(((), (), (q)), expr)
        elif self.cell.get_spatial_dimension() == 2:
            deg = self.degree
            r = kernel_data.new_variable("r")
            w = kernel_data.new_variable("w")
            tmp = kernel_data.new_variable("tmp")
            alpha1 = BasisFunctionIndex(deg+1)
            alpha2 = BasisFunctionIndex(deg+1-alpha1)
            q2 = PointIndex(q.points.factor_set[1])
            s = 1-xi[0][qs[0]]
            tmp_expr = Let((r, xi[1][q2]/s),
                           IndexSum((alpha2,),
                                    Wave(w,
                                         alpha2,
                                         s**(deg - alpha1),
                                         w * r * (deg-alpha1-alpha2)/(1.0 + alpha2),
                                         w * field_var[alpha1*(2*deg-alpha1+3)/2])
                                    )
                           )
            expr = Let((tmp, tmp_expr),
                       Let((r, xi[0][qs[0]]),
                           IndexSum((alpha1,),
                                    Wave(w,
                                         alpha1,
                                         s**deg,
                                         w * r * (deg-alpha1)/(1. + alpha1),
                                         w * tmp[alpha1, qs[1]]
                                         )
                                    )
                           )
                       )
            return Recipe(((), (), (q)), expr)
        elif self.cell.get_spatial_dimension() == 3:
            deg = self.degree
            r = kernel_data.new_variable("r")
            w = kernel_data.new_variable("w")
            tmp0 = kernel_data.new_variable("tmp0")
            tmp1 = kernel_data.new_variable("tmp1")
            alpha1 = BasisFunctionIndex(deg+1)
            alpha2 = BasisFunctionIndex(deg+1-alpha1)
            alpha3 = BasisFunctionIndex(deg+1-alpha1-alpha2)
            q3 = PointIndex(q.points.factor_set[2])

            tmp0_expr = Let((r, xi[2][q3]/s),
                            IndexSum((q3,),
                                     Wave(w,
                                          alpha3,
                                          s**(deg-alpha1-alpha2),
                                          w * r * (deg-alpha1-alpha2-alpha3)/(1.+alpha3),
                                          w * field_var[]
                                          
                            
=======
        r = kernel_data.new_variable("r")
        w = kernel_data.new_variable("w")
        alpha = BasisFunctionIndex(self.degree + 1)
        s = 1 - xi[qs[0]]

        # 1D first
        expr = Let(((r, xi[qs[0]] / s),),
                   IndexSum((alpha,),
                            Wave(w,
                                 alpha,
                                 s ** self.degree,
                                 w * r * (self.degree - alpha) / (alpha + 1.0),
                                 w * field_var[alpha])
                            )
                   )

        return Recipe(((), (), (q)), expr)
>>>>>>> 7b44f1b5
<|MERGE_RESOLUTION|>--- conflicted
+++ resolved
@@ -41,7 +41,6 @@
               for f in q.factors.points]
 
         qs = q.factors
-<<<<<<< HEAD
 
         # 1D first
         if self.cell.get_spatial_dimension() == 1:
@@ -50,7 +49,7 @@
             alpha = BasisFunctionIndex(self.degree+1)
             s = 1-xi[0][qs[0]]
 
-            expr = Let((r, xi[0][qs[0]]/s),
+            expr = Let(((r, xi[0][qs[0]]/s),),
                        IndexSum((alpha,),
                                 Wave(w,
                                      alpha,
@@ -102,31 +101,11 @@
             alpha3 = BasisFunctionIndex(deg+1-alpha1-alpha2)
             q3 = PointIndex(q.points.factor_set[2])
 
-            tmp0_expr = Let((r, xi[2][q3]/s),
-                            IndexSum((q3,),
-                                     Wave(w,
-                                          alpha3,
-                                          s**(deg-alpha1-alpha2),
-                                          w * r * (deg-alpha1-alpha2-alpha3)/(1.+alpha3),
-                                          w * field_var[]
-                                          
-                            
-=======
-        r = kernel_data.new_variable("r")
-        w = kernel_data.new_variable("w")
-        alpha = BasisFunctionIndex(self.degree + 1)
-        s = 1 - xi[qs[0]]
-
-        # 1D first
-        expr = Let(((r, xi[qs[0]] / s),),
-                   IndexSum((alpha,),
-                            Wave(w,
-                                 alpha,
-                                 s ** self.degree,
-                                 w * r * (self.degree - alpha) / (alpha + 1.0),
-                                 w * field_var[alpha])
-                            )
-                   )
-
-        return Recipe(((), (), (q)), expr)
->>>>>>> 7b44f1b5
+            pass
+#            tmp0_expr = Let((r, xi[2][q3]/s),
+#                            IndexSum((q3,),
+#                                     Wave(w,
+#                                          alpha3,
+#                                          s**(deg-alpha1-alpha2),
+#                                          w * r * (deg-alpha1-alpha2-alpha3)/(1.+alpha3),
+#                                          w * field_var[]
